import torch
from transformers import BertTokenizer, BertForTokenClassification, pipeline
import numpy as np
from nltk.tokenize import sent_tokenize
from typing import Dict, List
from tqdm import tqdm

# Load models and tokenizer
aspect_model = BertForTokenClassification.from_pretrained('Lowerated/lm6-movie-aspect-extraction-bert')
aspect_tokenizer = BertTokenizer.from_pretrained('Lowerated/lm6-movie-aspect-extraction-bert')
sentiment_classifier = pipeline("zero-shot-classification", model="MoritzLaurer/DeBERTa-v3-large-mnli-fever-anli-ling-wanli")

# Define the label mapping
label_columns = ['Cinematography', 'Direction', 'Story', 'Characters', 'Production Design', 'Unique Concept', 'Emotions']

def get_weights(entity: str, entity_data: Dict) -> Dict[str, float]:
    """
    Description:
        Retrieve the weights for each attribute of the given entity.

    Args:
        entity (str): The name of the entity (e.g., 'Movie').
        entity_data (Dict): A dictionary containing entity information and their respective weights.

    Return:
        Dict[str, float]: A dictionary of attribute weights for the entity.
    """
    return entity_data.get(entity, {}).get('weights', {label: 1 for label in label_columns})

def rolling_mean_update(current_mean: float, new_value: float, count: int, threshold: float = 0.01) -> float:
    """
    Description:
        Update the rolling mean with a new value, considering a threshold to ignore small changes.

    Args:
        current_mean (float): The current mean value.
        new_value (float): The new value to incorporate into the rolling mean.
        count (int): The number of data points considered so far.
        threshold (float): The minimum change required to update the mean.

    Return:
        float: The updated rolling mean.
    """
    if abs(new_value - current_mean) < threshold:
        return current_mean
    return ((current_mean * count) + new_value) / (count + 1)

def predict_snippet(review: str, aspect: str) -> List[str]:
    """
    Description:
        Predict and extract snippets from a review that are relevant to a specific aspect.

    Args:
        review (str): The text of the review.
        aspect (str): The aspect (e.g., 'Story', 'Cinematography') for which snippets are being extracted.

    Return:
        List[str]: A list of snippets relevant to the aspect.
    """
    model = aspect_model
    tokenizer = aspect_tokenizer
    model.eval()

    inputs = tokenizer.encode_plus(
        review,
        aspect,
        add_special_tokens=False,
        max_length=256,
        padding='max_length',
        return_attention_mask=True,
        return_tensors='pt',
        truncation='longest_first'
    )
    input_ids = inputs['input_ids']
    attention_mask = inputs['attention_mask']

    with torch.no_grad():
        outputs = model(input_ids=input_ids, attention_mask=attention_mask)
        logits = outputs.logits

    predictions = torch.argmax(logits, dim=2).flatten().tolist()
    new_predictions = predictions.copy()
    tokens = tokenizer.convert_ids_to_tokens(input_ids.flatten().tolist())
    
    snippets = []
    snippet = []
    i = 0
    for token, label in zip(tokens, predictions):
        if label == 1:
            new_predictions[i] = 1
            snippet.append(token)
        elif label == 0 and i > 0 and i + 1 < len(tokens) and predictions[i - 1] == 1 and predictions[i + 1] == 1:
            new_predictions[i] = 1
            snippet.append(token)
        elif len(snippet):
            snippets.append(' '.join(snippet))
            snippet = []
        i += 1

    for i in range(1, len(new_predictions) - 2):
        if new_predictions[i] == 0 and new_predictions[i+1] == 0 and new_predictions[i-1] == 1 and new_predictions[i+2] == 1:
            new_predictions[i] = 1
            new_predictions[i+1] = 1

    return snippets

def get_sentiment_score(snippet: str, aspect: str) -> float:
    """
    Description:
        Determine the sentiment score of a snippet for a specific aspect.

    Args:
        snippet (str): The text snippet related to an aspect.
        aspect (str): The aspect being analyzed.

    Return:
        float: The sentiment score scaled between 0 and 10.
    """
    positive_label = f"{aspect} positive"
    negative_label = f"{aspect} negative"
    sentiment_result = sentiment_classifier(snippet, [positive_label, negative_label])
    positive_score = sentiment_result['scores'][0]
    negative_score = sentiment_result['scores'][1]
    scaled_score = ((positive_score - negative_score + 1) / 2) * 10  # Already scaled to 0-10

    return scaled_score

def compute_overall_rating(predictions: np.ndarray, weights: Dict[str, float]) -> float:
    """
    Description:
        Compute the overall rating for an entity by applying weights to the aspect predictions.

    Args:
        predictions (np.ndarray): Array of sentiment scores for each aspect.
        weights (Dict[str, float]): A dictionary of weights for each aspect.

    Return:
        float: The overall weighted rating.
    """
    filtered_predictions = []
    filtered_weights = []

    for i, pred in enumerate(predictions):
        if pred != 0:
            filtered_predictions.append(pred)
            filtered_weights.append(weights[label_columns[i]])

    if not filtered_predictions:
        return 0.0

    weighted_sum = sum(pred * weight for pred, weight in zip(filtered_predictions, filtered_weights))
    total_weight = sum(filtered_weights)
    return weighted_sum / total_weight

def get_rating(reviews: List[str], entity: str, attributes: List[str], entity_data: Dict) -> Dict[str, float]:
    """
    Description:
        Calculate the sentiment ratings for a list of reviews and compute an overall rating.

    Args:
        reviews (List[str]): A list of review texts.
        entity (str): The name of the entity (e.g., 'Movie').
        attributes (List[str]): A list of attributes/aspects to rate.
        entity_data (Dict): A dictionary containing entity information and their respective weights.

    Return:
        Dict[str, float]: A dictionary of sentiment scores for each aspect, including the overall 'LM6' rating.
    """
    try:
        all_scores = {attribute: [] for attribute in attributes}

<<<<<<< HEAD
        for review in reviews:
=======
        for review in tqdm(reviews):
            # Split review into sentences
>>>>>>> 61b4dfd5
            sentences = sent_tokenize(review)
            for sentence in sentences:
                for aspect in attributes:
                    snippets = predict_snippet(sentence, aspect)
                    for snippet in snippets:
                        score = get_sentiment_score(snippet, aspect)
                        all_scores[aspect].append(score)

        probabilities = {attribute: np.mean(scores) if scores else 0.0 for attribute, scores in all_scores.items()}

        overall_rating = compute_overall_rating(
            np.array([probabilities[attr] for attr in attributes]), 
            get_weights(entity, entity_data)
        )
        probabilities['LM6'] = overall_rating

        return probabilities

    except Exception as e:
        print(f"Error in getting probabilities: {e}")
        return {}

def update_rating_with_new_review(review: str, current_ratings: Dict[str, float], count: int, entity: str, attributes: List[str], entity_data: Dict) -> Dict[str, float]:
    """
    Description:
        Update the current sentiment ratings with a new review using a rolling mean.

    Args:
        review (str): The new review text.
        current_ratings (Dict[str, float]): The current ratings for each attribute.
        count (int): The number of reviews considered so far.
        entity (str): The name of the entity (e.g., 'Movie').
        attributes (List[str]): A list of attributes/aspects to rate.
        entity_data (Dict): A dictionary containing entity information and their respective weights.

    Return:
        Dict[str, float]: The updated ratings for each attribute, including the overall 'LM6' rating.
    """
    try:
        sentences = sent_tokenize(review)
        for sentence in sentences:
            for aspect in attributes:
                snippets = predict_snippet(sentence, aspect)
                for snippet in snippets:
                    score = get_sentiment_score(snippet, aspect)
                    current_ratings[aspect] = rolling_mean_update(current_ratings[aspect], score, count)

        overall_rating = compute_overall_rating(
            np.array([current_ratings[attr] for attr in attributes]), 
            get_weights(entity, entity_data)
        )
        current_ratings['LM6'] = overall_rating

        return current_ratings

    except Exception as e:
        print(f"Error in updating ratings: {e}")
        return current_ratings<|MERGE_RESOLUTION|>--- conflicted
+++ resolved
@@ -169,12 +169,9 @@
     try:
         all_scores = {attribute: [] for attribute in attributes}
 
-<<<<<<< HEAD
-        for review in reviews:
-=======
+
         for review in tqdm(reviews):
             # Split review into sentences
->>>>>>> 61b4dfd5
             sentences = sent_tokenize(review)
             for sentence in sentences:
                 for aspect in attributes:
