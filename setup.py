--- conflicted
+++ resolved
@@ -13,11 +13,7 @@
     long_description_content_type='text/markdown',
     url='http://lowerated.com/products/',
     name='lowerated',
-<<<<<<< HEAD
     version='0.3.0',
-=======
-    version='0.2.7',
->>>>>>> 61b4dfd5
     packages=find_packages(),
     install_requires=[
         'numpy',
